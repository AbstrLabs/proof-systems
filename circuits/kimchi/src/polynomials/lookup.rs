--- conflicted
+++ resolved
@@ -222,16 +222,8 @@
                 .expect("Lookup evaluation succeeded")
         };
         for joint_lookup in spec.iter() {
-<<<<<<< HEAD
-            let table_entry = joint_lookup.evaluate(
-                joint_combiner,
-                lookup_info.max_joint_size,
-                &eval,
-                &eval_expr,
-            );
-=======
-            let table_entry = joint_lookup.evaluate(joint_combiner, max_joint_size, &eval);
->>>>>>> e790d8b6
+            let table_entry =
+                joint_lookup.evaluate(joint_combiner, max_joint_size, &eval, &eval_expr);
             *all_lookups.entry(table_entry).or_insert(0) += 1
         }
 
@@ -586,16 +578,7 @@
             // `max_lookups_per_row (=4) * n` field elements of
             // memory.
             spec.iter().fold(padding, |acc, j| {
-<<<<<<< HEAD
-                let res = j.evaluate(
-                    joint_combiner,
-                    lookup_info.max_joint_size,
-                    &eval,
-                    &eval_expr,
-                );
-=======
-                let res = j.evaluate(joint_combiner, max_joint_size, &eval);
->>>>>>> e790d8b6
+                let res = j.evaluate(joint_combiner, max_joint_size, &eval, &eval_expr);
                 acc * (gamma + res)
             })
         })
@@ -775,15 +758,9 @@
             + E::beta() * E::cell(Column::LookupTable, Next));
 
     let runtime_table_entry = |curr_or_next| -> E<F> {
-<<<<<<< HEAD
         E::cell(Column::RuntimeLookupTable, curr_or_next) * E::constant(ConstantExpr::JointCombiner)
             + E::cell(Column::Indexer, curr_or_next)
-            - E::constant(ConstantExpr::JointCombiner).pow(lookup_info.max_joint_size)
-=======
-        E::cell(Column::RuntimeLookupTable, curr_or_next)
-            + E::cell(Column::Indexer, curr_or_next) * E::constant(ConstantExpr::JointCombiner)
             - E::constant(ConstantExpr::JointCombiner).pow(max_joint_size)
->>>>>>> e790d8b6
     };
 
     let rt_chunk = ft_chunk
