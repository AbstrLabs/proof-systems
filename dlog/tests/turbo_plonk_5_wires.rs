--- conflicted
+++ resolved
@@ -31,40 +31,13 @@
 
 **********************************************************************************************************/
 
-<<<<<<< HEAD
-use algebra::{
-    tweedle::{
-        dee::{Affine, TweedledeeParameters},
-        dum::Affine as Other,
-        fp::Fp,
-    },
-    BigInteger, Field, One, PrimeField, SquareRootField, UniformRand, Zero,
-=======
 use ark_ff::{BigInteger, Field, One, PrimeField, SquareRootField, UniformRand, Zero};
 use ark_poly::{
     univariate::DensePolynomial, Evaluations, Radix2EvaluationDomain as D, UVPolynomial,
->>>>>>> c3883db4
 };
 use colored::Colorize;
 use commitment_dlog::{
     commitment::{b_poly_coefficients, ceil_log2, CommitmentCurve},
-<<<<<<< HEAD
-    srs::{endos, SRS},
-};
-use ff_fft::{DensePolynomial, Evaluations, Radix2EvaluationDomain as D};
-use groupmap::GroupMap;
-use oracle::{
-    poseidon::{ArithmeticSpongeParams, Sponge, SpongeConstants},
-    poseidon_5_wires::*,
-    sponge_5_wires::{DefaultFqSponge, DefaultFrSponge},
-};
-use plonk_5_wires_circuits::{constraints::ConstraintSystem, gate::CircuitGate, wires::Wire};
-use plonk_5_wires_protocol_dlog::{
-    index::{Index, SRSSpec},
-    prover::ProverProof,
-};
-use rand_core::OsRng;
-=======
     srs::{endos, SRSSpec, SRS},
 };
 use groupmap::GroupMap;
@@ -82,7 +55,6 @@
 use plonk_5_wires_circuits::{constraints::ConstraintSystem, gate::CircuitGate, wires::Wire};
 use plonk_5_wires_protocol_dlog::{index::Index, prover::ProverProof};
 use rand::rngs::OsRng;
->>>>>>> c3883db4
 use std::time::Instant;
 use std::{io, io::Write};
 
@@ -418,13 +390,8 @@
 
     // custom constraints for Poseidon hash function permutation
 
-<<<<<<< HEAD
-    let c = &oracle::tweedle::fp5::params().round_constants;
-    for i in 0..PlonkSpongeConstants::ROUNDS_FULL {
-=======
     let c = &oracle::pasta::fp5::params().round_constants;
     for i in 0..PlonkSpongeConstants5W::ROUNDS_FULL {
->>>>>>> c3883db4
         gates.push(CircuitGate::<Fp>::create_poseidon(
             i + 19,
             [
@@ -452,11 +419,7 @@
             c[i].clone(),
         ));
     }
-<<<<<<< HEAD
-    let mut i = PlonkSpongeConstants::ROUNDS_FULL + 19;
-=======
     let mut i = PlonkSpongeConstants5W::ROUNDS_FULL + 19;
->>>>>>> c3883db4
     gates.push(CircuitGate::<Fp>::zero(
         i,
         [
@@ -861,19 +824,11 @@
     let index = Index::<Affine>::create(
         ConstraintSystem::<Fp>::create(
             gates,
-<<<<<<< HEAD
-            oracle::tweedle::fp5::params() as ArithmeticSpongeParams<Fp>,
-            PUBLIC,
-        )
-        .unwrap(),
-        oracle::tweedle::fq5::params(),
-=======
             oracle::pasta::fp5::params() as ArithmeticSpongeParams<Fp>,
             PUBLIC,
         )
         .unwrap(),
         oracle::pasta::fq5::params(),
->>>>>>> c3883db4
         endo_q,
         SRSSpec::Use(&srs),
     );
@@ -886,10 +841,6 @@
     let rng = &mut OsRng;
     let mut batch = Vec::new();
     let group_map = <Affine as CommitmentCurve>::Map::setup();
-<<<<<<< HEAD
-    let params = oracle::tweedle::fp5::params();
-=======
->>>>>>> c3883db4
     let lgr_comms: Vec<_> = (0..PUBLIC)
         .map(|i| {
             let mut v = vec![Fp::zero(); i + 1];
@@ -1066,7 +1017,8 @@
 
         //  witness for Poseidon permutation custom constraints
 
-        let mut sponge = ArithmeticSponge::<Fp, PlonkSpongeConstants5W>::new(oracle::pasta::fp5::params());
+        let mut sponge =
+            ArithmeticSponge::<Fp, PlonkSpongeConstants5W>::new(oracle::pasta::fp5::params());
         sponge.state = vec![w(), w(), w(), w(), w()];
         witness
             .iter_mut()
@@ -1075,13 +1027,8 @@
 
         // ROUNDS_FULL full rounds
 
-<<<<<<< HEAD
-        for j in 0..PlonkSpongeConstants::ROUNDS_FULL {
-            sponge.full_round(j, &params);
-=======
         for j in 0..PlonkSpongeConstants5W::ROUNDS_FULL {
             sponge.full_round(j);
->>>>>>> c3883db4
             witness
                 .iter_mut()
                 .zip(sponge.state.iter())
@@ -1101,11 +1048,7 @@
         let scalar = w();
         let bits = scalar
             .into_repr()
-<<<<<<< HEAD
-            .to_bits()
-=======
             .to_bits_be()
->>>>>>> c3883db4
             .iter()
             .map(|b| match *b {
                 true => Fp::one(),
@@ -1247,13 +1190,8 @@
         // add the proof to the batch
         batch.push(
             ProverProof::create::<
-<<<<<<< HEAD
-                DefaultFqSponge<TweedledeeParameters, PlonkSpongeConstants>,
-                DefaultFrSponge<Fp, PlonkSpongeConstants>,
-=======
                 DefaultFqSponge<VestaParameters, PlonkSpongeConstants5W>,
                 DefaultFrSponge<Fp, PlonkSpongeConstants5W>,
->>>>>>> c3883db4
             >(&group_map, &witness, &index, vec![prev])
             .unwrap(),
         );
@@ -1265,13 +1203,8 @@
 
     // verify one proof serially
     match ProverProof::verify::<
-<<<<<<< HEAD
-        DefaultFqSponge<TweedledeeParameters, PlonkSpongeConstants>,
-        DefaultFrSponge<Fp, PlonkSpongeConstants>,
-=======
         DefaultFqSponge<VestaParameters, PlonkSpongeConstants5W>,
         DefaultFrSponge<Fp, PlonkSpongeConstants5W>,
->>>>>>> c3883db4
     >(&group_map, &vec![(&verifier_index, &lgr_comms, &batch[0])])
     {
         Err(error) => panic!("Failure verifying the prover's proof: {}", error),
@@ -1286,13 +1219,8 @@
         .map(|p| (&verifier_index, &lgr_comms, p))
         .collect();
     match ProverProof::verify::<
-<<<<<<< HEAD
-        DefaultFqSponge<TweedledeeParameters, PlonkSpongeConstants>,
-        DefaultFrSponge<Fp, PlonkSpongeConstants>,
-=======
         DefaultFqSponge<VestaParameters, PlonkSpongeConstants5W>,
         DefaultFrSponge<Fp, PlonkSpongeConstants5W>,
->>>>>>> c3883db4
     >(&group_map, &batch)
     {
         Err(error) => panic!("Failure verifying the prover's proofs in batch: {}", error),
