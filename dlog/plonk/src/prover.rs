/********************************************************************************************

This source file implements prover's zk-proof primitive.

*********************************************************************************************/

pub use super::{index::Index, range};
use crate::plonk_sponge::FrSponge;
use algebra::{AffineCurve, Field, One, PrimeField, UniformRand, Zero};
use commitment_dlog::commitment::{
    b_poly_coefficients, CommitmentCurve, CommitmentField, OpeningProof, PolyComm,
};
use ff_fft::{DenseOrSparsePolynomial, DensePolynomial, Evaluations, Radix2EvaluationDomain as D};
use oracle::{rndoracle::ProofError, sponge::ScalarChallenge, utils::PolyUtils, FqSponge};
use plonk_circuits::{
    constraints::ConstraintSystem,
    scalars::{ProofEvaluations, RandomOracles},
};
use rand::thread_rng;

type Fr<G> = <G as AffineCurve>::ScalarField;
type Fq<G> = <G as AffineCurve>::BaseField;

#[derive(Clone)]
<<<<<<< HEAD
#[cfg_attr(feature = "ocaml_types", derive(ocaml::IntoValue, ocaml::FromValue))]
pub struct ProverCommitments<G: AffineCurve>
{
=======
#[cfg_attr(feature = "ocaml_types", derive(ocaml::ToValue, ocaml::FromValue))]
pub struct ProverCommitments<G: AffineCurve> {
>>>>>>> 79cb600b
    pub l_comm: PolyComm<G>,
    pub r_comm: PolyComm<G>,
    pub o_comm: PolyComm<G>,
    pub z_comm: PolyComm<G>,
    pub t_comm: PolyComm<G>,
}

<<<<<<< HEAD
#[cfg_attr(feature = "ocaml_types", derive(ocaml::IntoValue, ocaml::FromValue))]
struct CamlProverProof<G: AffineCurve>
{
=======
#[cfg_attr(feature = "ocaml_types", derive(ocaml::ToValue, ocaml::FromValue))]
struct CamlProverProof<G: AffineCurve> {
>>>>>>> 79cb600b
    pub commitments: ProverCommitments<G>,
    pub proof: OpeningProof<G>,
    // OCaml doesn't have sized arrays, so we have to convert to a tuple..
    pub evals: (ProofEvaluations<Vec<Fr<G>>>, ProofEvaluations<Vec<Fr<G>>>),
    pub public: Vec<Fr<G>>,
    pub prev_challenges: Vec<(Vec<Fr<G>>, PolyComm<G>)>,
}

#[derive(Clone)]
pub struct ProverProof<G: AffineCurve> {
    // polynomial commitments
    pub commitments: ProverCommitments<G>,

    // batched commitment opening proof
    pub proof: OpeningProof<G>,

    // polynomial evaluations
    pub evals: [ProofEvaluations<Vec<Fr<G>>>; 2],

    // public part of the witness
    pub public: Vec<Fr<G>>,

    // The challenges underlying the optional polynomials folded into the proof
    pub prev_challenges: Vec<(Vec<Fr<G>>, PolyComm<G>)>,
}

#[cfg(feature = "ocaml_types")]
<<<<<<< HEAD
unsafe impl<G: AffineCurve + ocaml::IntoValue> ocaml::IntoValue for ProverProof<G> where
    G::ScalarField: ocaml::IntoValue {
    fn into_value(self, runtime: &ocaml::Runtime) -> ocaml::Value {
        ocaml::IntoValue::into_value(
            CamlProverProof{
                commitments: self.commitments,
                proof: self.proof,
                evals: {
                    let [evals0, evals1] = self.evals;
                    (evals0, evals1)
                },
                public: self.public,
                prev_challenges: self.prev_challenges
            }, runtime)
=======
unsafe impl<G: AffineCurve + ocaml::ToValue> ocaml::ToValue for ProverProof<G>
where
    G::ScalarField: ocaml::ToValue,
{
    fn to_value(self) -> ocaml::Value {
        ocaml::ToValue::to_value(CamlProverProof {
            commitments: self.commitments,
            proof: self.proof,
            evals: {
                let [evals0, evals1] = self.evals;
                (evals0, evals1)
            },
            public: self.public,
            prev_challenges: self.prev_challenges,
        })
>>>>>>> 79cb600b
    }
}

#[cfg(feature = "ocaml_types")]
<<<<<<< HEAD
unsafe impl<'a, G: AffineCurve + ocaml::FromValue<'a>> ocaml::FromValue<'a> for ProverProof<G> where
    G::ScalarField: ocaml::FromValue<'a> {
=======
unsafe impl<G: AffineCurve + ocaml::FromValue> ocaml::FromValue for ProverProof<G>
where
    G::ScalarField: ocaml::FromValue,
{
>>>>>>> 79cb600b
    fn from_value(v: ocaml::Value) -> Self {
        let p: CamlProverProof<G> = ocaml::FromValue::from_value(v);
        ProverProof {
            commitments: p.commitments,
            proof: p.proof,
            evals: {
                let (evals0, evals1) = p.evals;
                [evals0, evals1]
            },
            public: p.public,
            prev_challenges: p.prev_challenges,
        }
    }
}

impl<G: CommitmentCurve> ProverProof<G>
where
    G::ScalarField: CommitmentField,
    G::BaseField: PrimeField,
{
    // This function constructs prover's zk-proof from the witness & the Index against SRS instance
    //     witness: computation witness
    //     index: Index
    //     RETURN: prover's zk-proof
    pub fn create<EFqSponge: Clone + FqSponge<Fq<G>, G, Fr<G>>, EFrSponge: FrSponge<Fr<G>>>(
        group_map: &G::Map,
        witness: &Vec<Fr<G>>,
        index: &Index<G>,
        prev_challenges: Vec<(Vec<Fr<G>>, PolyComm<G>)>,
    ) -> Result<Self, ProofError> {
        let n = index.cs.domain.d1.size as usize;
        assert!(n <= index.srs.get_ref().g.len());
        if witness.len() != 3 * n {
            return Err(ProofError::WitnessCsInconsistent);
        }

        let mut oracles = RandomOracles::<Fr<G>>::zero();

        // the transcript of the random oracle non-interactive argument
        let mut fq_sponge = EFqSponge::new(index.fq_sponge_params.clone());

        // compute public input polynomial
        let public = witness[0..index.cs.public].to_vec();
        let p = -Evaluations::<Fr<G>, D<Fr<G>>>::from_vec_and_domain(
            public.clone(),
            index.cs.domain.d1,
        )
        .interpolate();

        let rng = &mut thread_rng();

        // compute witness polynomials
        let l = Evaluations::<Fr<G>, D<Fr<G>>>::from_vec_and_domain(
            index
                .cs
                .gates
                .iter()
                .map(|gate| witness[gate.wires.l.0])
                .collect(),
            index.cs.domain.d1,
        )
        .interpolate();
        let r = Evaluations::<Fr<G>, D<Fr<G>>>::from_vec_and_domain(
            index
                .cs
                .gates
                .iter()
                .map(|gate| witness[gate.wires.r.0])
                .collect(),
            index.cs.domain.d1,
        )
        .interpolate();
        let o = Evaluations::<Fr<G>, D<Fr<G>>>::from_vec_and_domain(
            index
                .cs
                .gates
                .iter()
                .map(|gate| witness[gate.wires.o.0])
                .collect(),
            index.cs.domain.d1,
        )
        .interpolate();

        // commit to the l, r, o wire values
        let (l_comm, omega_l) = index.srs.get_ref().commit(&l, None, rng);
        let (r_comm, omega_r) = index.srs.get_ref().commit(&r, None, rng);
        let (o_comm, omega_o) = index.srs.get_ref().commit(&o, None, rng);

        // absorb the public input, l, r, o polycommitments into the argument
        let public_input_comm = &index.srs.get_ref().commit_non_hiding(&p, None).unshifted;
        // this breaks tests with empty public input :: assert_eq!(public_input_comm.len(), 1);
        fq_sponge.absorb_g(&public_input_comm);
        fq_sponge.absorb_g(&l_comm.unshifted);
        fq_sponge.absorb_g(&r_comm.unshifted);
        fq_sponge.absorb_g(&o_comm.unshifted);

        // sample beta, gamma oracles
        oracles.beta = fq_sponge.challenge();
        oracles.gamma = fq_sponge.challenge();

        // compute permutation polynomial

        let mut z = vec![Fr::<G>::one(); n];
        (0..n - 3).for_each(|j| {
            z[j + 1] = (witness[j] + &(index.cs.sigmal1[0][j] * &oracles.beta) + &oracles.gamma)
                * &(witness[j + n] + &(index.cs.sigmal1[1][j] * &oracles.beta) + &oracles.gamma)
                * &(witness[j + 2 * n] + &(index.cs.sigmal1[2][j] * &oracles.beta) + &oracles.gamma)
        });
        algebra::fields::batch_inversion::<Fr<G>>(&mut z[1..=n - 3]);
        (0..n - 3).for_each(|j| {
            let x = z[j];
            z[j + 1] *= &(x
                * &(witness[j] + &(index.cs.sid[j] * &oracles.beta) + &oracles.gamma)
                * &(witness[j + n]
                    + &(index.cs.sid[j] * &oracles.beta * &index.cs.r)
                    + &oracles.gamma)
                * &(witness[j + 2 * n]
                    + &(index.cs.sid[j] * &oracles.beta * &index.cs.o)
                    + &oracles.gamma))
        });

        if z[n - 3] != Fr::<G>::one() {
            return Err(ProofError::ProofCreation);
        };
        z[n - 2] = Fr::<G>::rand(rng);
        z[n - 1] = Fr::<G>::rand(rng);
        let z = Evaluations::<Fr<G>, D<Fr<G>>>::from_vec_and_domain(z, index.cs.domain.d1)
            .interpolate();

        // commit to z
        let (z_comm, omega_z) = index.srs.get_ref().commit(&z, None, rng);

        // absorb the z commitment into the argument and query alpha
        fq_sponge.absorb_g(&z_comm.unshifted);
        oracles.alpha_chal = ScalarChallenge(fq_sponge.challenge());
        oracles.alpha = oracles.alpha_chal.to_field(&index.srs.get_ref().endo_r);
        let mut alpha = oracles.alpha;
        let alpha = (0..17)
            .map(|_| {
                alpha *= &oracles.alpha;
                alpha
            })
            .collect::<Vec<_>>();

        // evaluate polynomials over domains
        let lagrange = index.cs.evaluate(&l, &r, &o, &z);

        // compute quotient polynomial

        // generic constraints contribution
        let (gen4, genp) = index.cs.gnrc_quot(&lagrange, &p);

        // poseidon constraints contribution
        let (pos4, pos8, posp) =
            index
                .cs
                .psdn_quot(&lagrange, &index.cs.fr_sponge_params, &alpha[range::PSDN]);

        // variable base scalar multiplication constraints contribution
        let (mul4, mul8) = index.cs.vbmul_quot(&lagrange, &alpha[range::MUL]);

        // group endomorphism optimised variable base scalar multiplication constraints contribution
        let (emul4, emul8) = index.cs.endomul_quot(&lagrange, &alpha[range::ENDML]);

        // EC addition constraints contribution
        let eca = index.cs.ecad_quot(&lagrange, &alpha[range::ADD]);

        // permutation check contribution
        let perm = index.cs.perm_quot(&lagrange, &oracles);

        // collect contribution evaluations
        let t4 = &(&gen4 + &pos4) + &(&eca + &(&mul4 + &emul4));
        let t8 = &(&pos8 + &(&mul8 + &emul8)) + &perm;

        // divide contributions with vanishing polynomial
        let (mut t, res) = (&(&t4.interpolate() + &t8.interpolate()) + &(&genp + &posp))
            .divide_by_vanishing_poly(index.cs.domain.d1)
            .map_or(Err(ProofError::PolyDivision), |s| Ok(s))?;
        if res.is_zero() == false {
            return Err(ProofError::PolyDivision);
        }

        // permutation boundary condition check contribution
        let (bnd1, res) = DenseOrSparsePolynomial::divide_with_q_and_r(
            &(&z - &DensePolynomial::from_coefficients_slice(&[Fr::<G>::one()])).into(),
            &DensePolynomial::from_coefficients_slice(&[-Fr::<G>::one(), Fr::<G>::one()]).into(),
        )
        .map_or(Err(ProofError::PolyDivision), |s| Ok(s))?;
        if res.is_zero() == false {
            return Err(ProofError::PolyDivision);
        }

        let (bnd2, res) = DenseOrSparsePolynomial::divide_with_q_and_r(
            &(&z - &DensePolynomial::from_coefficients_slice(&[Fr::<G>::one()])).into(),
            &DensePolynomial::from_coefficients_slice(&[-index.cs.sid[n - 3], Fr::<G>::one()])
                .into(),
        )
        .map_or(Err(ProofError::PolyDivision), |s| Ok(s))?;
        if res.is_zero() == false {
            return Err(ProofError::PolyDivision);
        }

        t += &(&bnd1.scale(alpha[3]) + &bnd2.scale(alpha[4]));
        t.coeffs.resize(index.max_quot_size, Fr::<G>::zero());

        // commit to t
        let (t_comm, omega_t) = index
            .srs
            .get_ref()
            .commit(&t, Some(index.max_quot_size), rng);

        // absorb the polycommitments into the argument and sample zeta
        let max_t_size = (index.max_quot_size + index.max_poly_size - 1) / index.max_poly_size;
        let dummy = G::of_coordinates(Fq::<G>::zero(), Fq::<G>::zero());
        fq_sponge.absorb_g(&t_comm.unshifted);
        fq_sponge.absorb_g(&vec![dummy; max_t_size - t_comm.unshifted.len()]);
        {
            let s = t_comm.shifted.unwrap();
            if s.is_zero() {
                fq_sponge.absorb_g(&[dummy])
            } else {
                fq_sponge.absorb_g(&[s])
            }
        };

        oracles.zeta_chal = ScalarChallenge(fq_sponge.challenge());
        oracles.zeta = oracles.zeta_chal.to_field(&index.srs.get_ref().endo_r);

        // evaluate the polynomials

        let evlp = [oracles.zeta, oracles.zeta * &index.cs.domain.d1.group_gen];
        let evals = evlp
            .iter()
            .map(|e| ProofEvaluations::<Vec<Fr<G>>> {
                l: l.eval(*e, index.max_poly_size),
                r: r.eval(*e, index.max_poly_size),
                o: o.eval(*e, index.max_poly_size),
                z: z.eval(*e, index.max_poly_size),
                t: t.eval(*e, index.max_poly_size),

                sigma1: index.cs.sigmam[0].eval(*e, index.max_poly_size),
                sigma2: index.cs.sigmam[1].eval(*e, index.max_poly_size),

                f: Vec::new(),
            })
            .collect::<Vec<_>>();
        let mut evals = [evals[0].clone(), evals[1].clone()];

        let evlp1 = [
            evlp[0].pow(&[index.max_poly_size as u64]),
            evlp[1].pow(&[index.max_poly_size as u64]),
        ];
        let e = &evals
            .iter()
            .zip(evlp1.iter())
            .map(|(es, &e1)| ProofEvaluations::<Fr<G>> {
                l: DensePolynomial::eval_polynomial(&es.l, e1),
                r: DensePolynomial::eval_polynomial(&es.r, e1),
                o: DensePolynomial::eval_polynomial(&es.o, e1),
                z: DensePolynomial::eval_polynomial(&es.z, e1),
                t: DensePolynomial::eval_polynomial(&es.t, e1),

                sigma1: DensePolynomial::eval_polynomial(&es.sigma1, e1),
                sigma2: DensePolynomial::eval_polynomial(&es.sigma2, e1),

                f: Fr::<G>::zero(),
            })
            .collect::<Vec<_>>();

        // compute and evaluate linearization polynomial

        let f = &(&(&(&(&index.cs.gnrc_lnrz(&e[0])
            + &index
                .cs
                .psdn_lnrz(&e, &index.cs.fr_sponge_params, &alpha[range::PSDN]))
            + &index.cs.ecad_lnrz(&e, &alpha[range::ADD]))
            + &index.cs.vbmul_lnrz(&e, &alpha[range::MUL]))
            + &index.cs.endomul_lnrz(&e, &alpha[range::ENDML]))
            + &index.cs.perm_lnrz(&e, &z, &oracles, &alpha[range::PERM]);

        evals[0].f = f.eval(evlp[0], index.max_poly_size);
        evals[1].f = f.eval(evlp[1], index.max_poly_size);

        let fq_sponge_before_evaluations = fq_sponge.clone();
        let mut fr_sponge = {
            let mut s = EFrSponge::new(index.cs.fr_sponge_params.clone());
            s.absorb(&fq_sponge.digest());
            s
        };
        let p_eval = if p.is_zero() {
            [Vec::new(), Vec::new()]
        } else {
            [vec![p.evaluate(evlp[0])], vec![p.evaluate(evlp[1])]]
        };
        for i in 0..2 {
            fr_sponge.absorb_evaluations(&p_eval[i], &evals[i])
        }

        // query opening scaler challenges
        oracles.v_chal = fr_sponge.challenge();
        oracles.v = oracles.v_chal.to_field(&index.srs.get_ref().endo_r);
        oracles.u_chal = fr_sponge.challenge();
        oracles.u = oracles.u_chal.to_field(&index.srs.get_ref().endo_r);

        // construct the proof
        // --------------------------------------------------------------------
        let polys = prev_challenges
            .iter()
            .map(|(chals, comm)| {
                (
                    DensePolynomial::from_coefficients_vec(b_poly_coefficients(chals)),
                    comm.unshifted.len(),
                )
            })
            .collect::<Vec<_>>();

        let non_hiding = |n: usize| PolyComm {
            unshifted: vec![Fr::<G>::zero(); n],
            shifted: None,
        };

        // The verifier computes the commitment to f as
        //
        // perm_scalars[0] * z_comm + terms involving unblinded commitments
        //
        // Therefore, the coefficient of the blinding base in the f commitment is
        // perm_scalars[0] * the coefficient in the z commitment.
        let omega_f = {
            let zkp = index.cs.zkpm.evaluate(oracles.zeta);
            let evals = (0..2)
                .map(|i| evals[i].combine(evlp[i]))
                .collect::<Vec<_>>();
            let perm_scalar0 = ConstraintSystem::perm_scalars(
                &evals,
                &oracles,
                (index.cs.r, index.cs.o),
                &alpha[range::PERM],
                n as u64,
                zkp,
                // TODO: This 3 is the zero knowledge padding offset. Should be pulled out into
                // a variable.
                index.cs.sid[n - 3],
            )[0];
            omega_z.map(|x| perm_scalar0 * x)
        };

        let mut polynoms = polys
            .iter()
            .map(|(p, n)| (p, None, non_hiding(*n)))
            .collect::<Vec<_>>();
        polynoms.extend(vec![
            (&p, None, non_hiding(1)),
            (&l, None, omega_l),
            (&r, None, omega_r),
            (&o, None, omega_o),
            (&z, None, omega_z),
            (&f, None, omega_f),
            (&index.cs.sigmam[0], None, non_hiding(1)),
            (&index.cs.sigmam[1], None, non_hiding(1)),
            (&t, Some(index.max_quot_size), omega_t),
        ]);

        let proof = Self {
            commitments: ProverCommitments {
                l_comm,
                r_comm,
                o_comm,
                z_comm,
                t_comm,
            },
            proof: index.srs.get_ref().open(
                group_map,
                polynoms,
                &evlp.to_vec(),
                oracles.v,
                oracles.u,
                fq_sponge_before_evaluations,
                rng,
            ),
            evals,
            public,
            prev_challenges,
        };

        Ok(proof)
    }
}<|MERGE_RESOLUTION|>--- conflicted
+++ resolved
@@ -22,14 +22,9 @@
 type Fq<G> = <G as AffineCurve>::BaseField;
 
 #[derive(Clone)]
-<<<<<<< HEAD
 #[cfg_attr(feature = "ocaml_types", derive(ocaml::IntoValue, ocaml::FromValue))]
 pub struct ProverCommitments<G: AffineCurve>
 {
-=======
-#[cfg_attr(feature = "ocaml_types", derive(ocaml::ToValue, ocaml::FromValue))]
-pub struct ProverCommitments<G: AffineCurve> {
->>>>>>> 79cb600b
     pub l_comm: PolyComm<G>,
     pub r_comm: PolyComm<G>,
     pub o_comm: PolyComm<G>,
@@ -37,14 +32,9 @@
     pub t_comm: PolyComm<G>,
 }
 
-<<<<<<< HEAD
 #[cfg_attr(feature = "ocaml_types", derive(ocaml::IntoValue, ocaml::FromValue))]
 struct CamlProverProof<G: AffineCurve>
 {
-=======
-#[cfg_attr(feature = "ocaml_types", derive(ocaml::ToValue, ocaml::FromValue))]
-struct CamlProverProof<G: AffineCurve> {
->>>>>>> 79cb600b
     pub commitments: ProverCommitments<G>,
     pub proof: OpeningProof<G>,
     // OCaml doesn't have sized arrays, so we have to convert to a tuple..
@@ -72,7 +62,6 @@
 }
 
 #[cfg(feature = "ocaml_types")]
-<<<<<<< HEAD
 unsafe impl<G: AffineCurve + ocaml::IntoValue> ocaml::IntoValue for ProverProof<G> where
     G::ScalarField: ocaml::IntoValue {
     fn into_value(self, runtime: &ocaml::Runtime) -> ocaml::Value {
@@ -87,36 +76,12 @@
                 public: self.public,
                 prev_challenges: self.prev_challenges
             }, runtime)
-=======
-unsafe impl<G: AffineCurve + ocaml::ToValue> ocaml::ToValue for ProverProof<G>
-where
-    G::ScalarField: ocaml::ToValue,
-{
-    fn to_value(self) -> ocaml::Value {
-        ocaml::ToValue::to_value(CamlProverProof {
-            commitments: self.commitments,
-            proof: self.proof,
-            evals: {
-                let [evals0, evals1] = self.evals;
-                (evals0, evals1)
-            },
-            public: self.public,
-            prev_challenges: self.prev_challenges,
-        })
->>>>>>> 79cb600b
     }
 }
 
 #[cfg(feature = "ocaml_types")]
-<<<<<<< HEAD
 unsafe impl<'a, G: AffineCurve + ocaml::FromValue<'a>> ocaml::FromValue<'a> for ProverProof<G> where
     G::ScalarField: ocaml::FromValue<'a> {
-=======
-unsafe impl<G: AffineCurve + ocaml::FromValue> ocaml::FromValue for ProverProof<G>
-where
-    G::ScalarField: ocaml::FromValue,
-{
->>>>>>> 79cb600b
     fn from_value(v: ocaml::Value) -> Self {
         let p: CamlProverProof<G> = ocaml::FromValue::from_value(v);
         ProverProof {
