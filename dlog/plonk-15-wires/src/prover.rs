--- conflicted
+++ resolved
@@ -18,13 +18,9 @@
 use o1_utils::ExtendedDensePolynomial;
 use oracle::{rndoracle::ProofError, sponge::ScalarChallenge, FqSponge};
 use plonk_15_wires_circuits::{
-<<<<<<< HEAD
-    expr::{Environment, l0_1},
+    expr::{Environment, Constants, l0_1},
     polynomials::{chacha, lookup},
     nolookup::scalars::{LookupEvaluations, ProofEvaluations},
-=======
-    nolookup::scalars::ProofEvaluations,
->>>>>>> 0bceb11d
     wires::{COLUMNS, PERMUTS},
     gate::{combine_table_entry, LookupsUsed, LookupInfo, GateType},
 };
@@ -69,46 +65,6 @@
 
     // The challenges underlying the optional polynomials folded into the proof
     pub prev_challenges: Vec<(Vec<Fr<G>>, PolyComm<G>)>,
-}
-
-<<<<<<< HEAD
-#[cfg(feature = "ocaml_types")]
-unsafe impl<G: AffineCurve + ocaml::ToValue> ocaml::ToValue for ProverProof<G>
-where
-    G::ScalarField: ocaml::ToValue,
-{
-    fn to_value(self) -> ocaml::Value {
-        ocaml::ToValue::to_value(CamlProverProof {
-            commitments: self.commitments,
-            proof: self.proof,
-            evals: {
-                let [evals0, evals1] = self.evals;
-                (evals0, evals1)
-            },
-            public: self.public,
-            prev_challenges: self.prev_challenges,
-        })
-    }
-}
-
-#[cfg(feature = "ocaml_types")]
-unsafe impl<G: AffineCurve + ocaml::FromValue> ocaml::FromValue for ProverProof<G>
-where
-    G::ScalarField: ocaml::FromValue,
-{
-    fn from_value(v: ocaml::Value) -> Self {
-        let p: CamlProverProof<G> = ocaml::FromValue::from_value(v);
-        ProverProof {
-            commitments: p.commitments,
-            proof: p.proof,
-            evals: {
-                let (evals0, evals1) = p.evals;
-                [evals0, evals1]
-            },
-            public: p.public,
-            prev_challenges: p.prev_challenges,
-        }
-    }
 }
 
 fn combine_evaluations<F: FftField>(
@@ -138,8 +94,6 @@
     })
 }
 
-=======
->>>>>>> 0bceb11d
 impl<G: CommitmentCurve> ProverProof<G>
 where
     G::ScalarField: CommitmentField,
@@ -403,10 +357,13 @@
                 });
 
                 Environment {
-                    alpha: alpha,
-                    beta: beta,
-                    gamma: gamma,
-                    joint_combiner: *joint_combiner,
+                    constants:
+                        Constants {
+                            alpha: alpha,
+                            beta: beta,
+                            gamma: gamma,
+                            joint_combiner: *joint_combiner,
+                        },
                     witness: &lagrange.d8.this.w,
                     zk_polynomial: &index.cs.zkpl,
                     z: &lagrange.d8.this.z,
