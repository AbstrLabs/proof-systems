--- conflicted
+++ resolved
@@ -7,13 +7,8 @@
 path = "src/lib.rs"
 
 [dependencies]
-<<<<<<< HEAD
-algebra = { path = "../../../zexe/algebra", features = [ "parallel" ] }
+algebra = { path = "../../../zexe/algebra", features = [ "parallel", "bn_382", "asm" ] }
 ff-fft = { path = "../../../zexe/ff-fft" }
-=======
-algebra = { git = "https://github.com/o1-labs/zexe/", features = [ "parallel", "bn_382", "asm" ] }
-ff-fft = { git = "https://github.com/o1-labs/zexe/" }
->>>>>>> 1e7a0246
 commitment_dlog = { path = "../commitment" }
 oracle = { path = "../../oracle" }
 evaluation_domains = { path = "../../evaluation_domains" }
