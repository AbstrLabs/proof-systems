--- conflicted
+++ resolved
@@ -4,15 +4,9 @@
 edition = "2018"
 
 [dependencies]
-<<<<<<< HEAD
-algebra = { path = "../../zexe/algebra", features = [ "parallel" ] }
+algebra = { path = "../../zexe/algebra", features = [ "parallel", "bn_382", "asm" ] }
 groupmap = { path = "../../zexe/groupmap" }
 ff-fft = { path = "../../zexe/ff-fft" }
-=======
-algebra = { git = "https://github.com/o1-labs/zexe/", features = [ "parallel", "bn_382", "asm" ] }
-groupmap = { git = "https://github.com/o1-labs/zexe/" }
-ff-fft = { git = "https://github.com/o1-labs/zexe/" }
->>>>>>> 1e7a0246
 commitment_dlog = { path = "commitment" }
 circuits_dlog = { path = "circuits" }
 protocol_dlog = { path = "protocol" }
